package apns

import (
	"crypto/tls"
	"errors"
	"fmt"
	"net"
	"strings"
	"time"
)

var _ APNSClient = &Client{}

// APNSClient is an APNS client.
type APNSClient interface {
	ConnectAndWrite(resp *PushNotificationResponse, payload []byte) (err error)
	Send(pn *PushNotification) (resp *PushNotificationResponse)
}

// Client contains the fields necessary to communicate
// with Apple, such as the gateway to use and your
// certificate contents.
//
// You'll need to provide your own CertificateFile
// and KeyFile to send notifications. Ideally, you'll
// just set the CertificateFile and KeyFile fields to
// a location on drive where the certs can be loaded,
// but if you prefer you can use the CertificateBase64
// and KeyBase64 fields to store the actual contents.
type Client struct {
	Gateway           string
	CertificateFile   string
	CertificateBase64 string
	KeyFile           string
	KeyBase64         string
	certificate       tls.Certificate
	apnsConnection    *tls.Conn
}

// BareClient can be used to set the contents of your
// certificate and key blocks manually.
func BareClient(gateway, certificateBase64, keyBase64 string) (c *Client) {
	c = new(Client)
	c.Gateway = gateway
	c.CertificateBase64 = certificateBase64
	c.KeyBase64 = keyBase64
	return
}

// NewClient assumes you'll be passing in paths that
// point to your certificate and key.
func NewClient(gateway, certificateFile, keyFile string) (c *Client) {
	c = new(Client)
	c.Gateway = gateway
	c.CertificateFile = certificateFile
	c.KeyFile = keyFile
	return
}

// Send connects to the APN service and sends your push notification.
// Remember that if the submission is successful, Apple won't reply.
func (client *Client) Send(pn *PushNotification) (resp *PushNotificationResponse) {
	resp = new(PushNotificationResponse)

	payload, err := pn.ToBytes()
	if err != nil {
		resp.Success = false
		resp.Error = err
		return
	}

	err = client.ConnectAndWrite(resp, payload)
	if err != nil {
		resp.Success = false
		resp.Error = err
		return
	}

	resp.Success = true
	resp.Error = nil

	return
}

// ConnectAndWrite establishes the connection to Apple and handles the
// transmission of your push notification, as well as waiting for a reply.
//
// In lieu of a timeout (which would be available in Go 1.1)
// we use a timeout channel pattern instead. We start two goroutines,
// one of which just sleeps for TimeoutSeconds seconds, while the other
// waits for a response from the Apple servers.
//
// Whichever channel puts data on first is the "winner". As such, it's
// possible to get a false positive if Apple takes a long time to respond.
// It's probably not a deal-breaker, but something to be aware of.
func (client *Client) ConnectAndWrite(resp *PushNotificationResponse, payload []byte) error {
	var bytesWritten int
	var err error

	if client.apnsConnection == nil {
		// We want to re-establish the connection to APNS after a number of messages sent
		err = client.openConnection()
		if err != nil {
			return err
		}
	}

	bytesWritten, err = client.apnsConnection.Write(payload)
	if err != nil {
<<<<<<< HEAD
		if err.Error() != "use of closed network connection" && err.Error() != "EOF" && !strings.Contains(err.Error(), "broken pipe") && err.Error() != "connection reset by peer" {
			if client.apnsConnection != nil {
				client.apnsConnection.Close()
			}
			client.apnsConnection = nil
			return err
		}

		// If the connection is closed, reconnect
		err = client.openConnection()
		if err != nil {
			return err
		}

		bytesWritten, err = client.apnsConnection.Write(payload)
		if err != nil {
			if client.apnsConnection != nil {
				client.apnsConnection.Close()
			}
			client.apnsConnection = nil
			return err
		}
=======
		return err
	}

	gatewayParts := strings.Split(client.Gateway, ":")
	conf := &tls.Config{
		Certificates: []tls.Certificate{cert},
		ServerName:   gatewayParts[0],
	}

	conn, err := net.Dial("tcp", client.Gateway)
	if err != nil {
		return err
	}
	defer conn.Close()

	tlsConn := tls.Client(conn, conf)
	err = tlsConn.Handshake()
	if err != nil {
		return err
>>>>>>> f90152b7
	}

	// re-connect if no bytes were written
	if bytesWritten == 0 {
		client.apnsConnection.Close()
		client.apnsConnection = nil
		return fmt.Errorf("Could not open connection to %s.  Please try again.", client.Gateway)
	}

	// Create one channel that will serve to handle
	// timeouts when the notification succeeds.
	timeoutChannel := make(chan bool, 1)
	go func() {
		time.Sleep(time.Second * TimeoutSeconds)
		timeoutChannel <- true
	}()

	// This channel will contain the binary response
	// from Apple in the event of a failure.
	responseChannel := make(chan []byte, 1)
	go func() {
		buffer := make([]byte, 6, 6)
		client.apnsConnection.Read(buffer)
		responseChannel <- buffer
	}()

	// First one back wins!
	// The data structure for an APN response is as follows:
	//
	// command    -> 1 byte
	// status     -> 1 byte
	// identifier -> 4 bytes
	//
	// The first byte will always be set to 8.
	select {
	case r := <-responseChannel:
		resp.Success = false
		resp.AppleResponse = ApplePushResponses[r[1]]
		err = errors.New(resp.AppleResponse)
	case <-timeoutChannel:
		resp.Success = true
	}

	return err
}

// Opens a connection to the Apple APNS server
// The connection is created and persisted to the client's apnsConnection property
//	to save on the overhead of the crypto libraries.
func (client *Client) openConnection() error {
	if client.apnsConnection != nil {
		client.apnsConnection.Close()
	}

	err := client.getCertificate()
	if err != nil {
		return err
	}

	gatewayParts := strings.Split(client.Gateway, ":")
	conf := &tls.Config{
		Certificates: []tls.Certificate{client.certificate},
		ServerName:   gatewayParts[0],
	}

	conn, err := net.Dial("tcp", client.Gateway)
	if err != nil {
		return err
	}

	tlsConn := tls.Client(conn, conf)
	err = tlsConn.Handshake()
	if err != nil {
		return err
	}

	client.apnsConnection = tlsConn
	return nil
}

// Returns a certificate to use to send the notification.
// The certificate is only created once to save on
// the overhead of the crypto libraries.
func (client *Client) getCertificate() error {
	var err error

	if client.certificate.PrivateKey == nil {
		if len(client.CertificateBase64) == 0 && len(client.KeyBase64) == 0 {
			// The user did not specify raw block contents, so check the filesystem.
			client.certificate, err = tls.LoadX509KeyPair(client.CertificateFile, client.KeyFile)
		} else {
			// The user provided the raw block contents, so use that.
			client.certificate, err = tls.X509KeyPair([]byte(client.CertificateBase64), []byte(client.KeyBase64))
		}
	}

	return err
}<|MERGE_RESOLUTION|>--- conflicted
+++ resolved
@@ -107,7 +107,6 @@
 
 	bytesWritten, err = client.apnsConnection.Write(payload)
 	if err != nil {
-<<<<<<< HEAD
 		if err.Error() != "use of closed network connection" && err.Error() != "EOF" && !strings.Contains(err.Error(), "broken pipe") && err.Error() != "connection reset by peer" {
 			if client.apnsConnection != nil {
 				client.apnsConnection.Close()
@@ -130,27 +129,6 @@
 			client.apnsConnection = nil
 			return err
 		}
-=======
-		return err
-	}
-
-	gatewayParts := strings.Split(client.Gateway, ":")
-	conf := &tls.Config{
-		Certificates: []tls.Certificate{cert},
-		ServerName:   gatewayParts[0],
-	}
-
-	conn, err := net.Dial("tcp", client.Gateway)
-	if err != nil {
-		return err
-	}
-	defer conn.Close()
-
-	tlsConn := tls.Client(conn, conf)
-	err = tlsConn.Handshake()
-	if err != nil {
-		return err
->>>>>>> f90152b7
 	}
 
 	// re-connect if no bytes were written
