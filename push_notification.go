package apns

import (
	"bytes"
	"encoding/binary"
	"encoding/hex"
	"encoding/json"
	"errors"
	"math/rand"
	"strconv"
)

// Push commands always start with command value 2.
const pushCommandValue = 2

// Your total notification payload cannot exceed 256 bytes.
const MaxPayloadSizeBytes = 256

// Constants related to the payload fields and their lengths.
const (
<<<<<<< HEAD
	DeviceTokenItemid            = 1
	PayloadItemid                = 2
	NotificationIdentifierItemid = 3
	ExpirationDateItemid         = 4
	PriorityItemid               = 5
)

const (
	DeviceTokenLength            = 32
	NotificationIdentifierLength = 4
	ExpirationDateLength         = 4
	PriorityLength               = 1
=======
	deviceTokenItemid            = 1
	payloadItemid                = 2
	notificationIdentifierItemid = 3
	expirationDateItemid         = 4
	priorityItemid               = 5
	deviceTokenLength            = 32
	notificationIdentifierLength = 4
	expirationDateLength         = 4
	priorityLength               = 1
>>>>>>> f5acd93d
)

// Payload contains the notification data for your request.
//
// Alert is an interface here because it supports either a string
// or a dictionary, represented within by an AlertDictionary struct.
type Payload struct {
	Alert interface{} `json:"alert,omitempty"`
	Badge int         `json:"badge,omitempty"`
	Sound string      `json:"sound,omitempty"`
}

// NewPayload creates and returns a Payload structure.
func NewPayload() *Payload {
	return new(Payload)
}

// AlertDictionary is a more complex notification payload.
//
// From the APN docs: "Use the ... alert dictionary in general only if you absolutely need to."
// The AlertDictionary is suitable for specific localization needs.
type AlertDictionary struct {
	Body         string   `json:"body,omitempty"`
	ActionLocKey string   `json:"action-loc-key,omitempty"`
	LocKey       string   `json:"loc-key,omitempty"`
	LocArgs      []string `json:"loc-args,omitempty"`
	LaunchImage  string   `json:"launch-image,omitempty"`
}

// NewAlertDictionary creates and returns an AlertDictionary structure.
func NewAlertDictionary() *AlertDictionary {
	return new(AlertDictionary)
}

// PushNotification is the wrapper for the Payload.
// The length fields are computed in ToBytes() and aren't represented here.
type PushNotification struct {
	Identifier  uint32
	Expiry      uint32
	DeviceToken string
	payload     map[string]interface{}
	Priority    uint8
}

// NewPushNotification creates and returns a PushNotification structure.
// It also initializes the pseudo-random identifier.
func NewPushNotification() (pn *PushNotification) {
	pn = new(PushNotification)
	pn.payload = make(map[string]interface{})
	pn.Identifier = rand.Uint32()
	pn.Priority = 10
	return
}

// AddPayload sets the "aps" payload section of the request. It also
// has a hack described within to deal with specific zero values.
func (pn *PushNotification) AddPayload(p *Payload) {
	// This deserves some explanation.
	//
	// Setting an exported field of type int to 0
	// triggers the omitempty behavior if you've set it.
	// Since the badge is optional, we should omit it if
	// it's not set. However, we want to include it if the
	// value is 0, so there's a hack in push_notification.go
	// that exploits the fact that Apple treats -1 for a
	// badge value as though it were 0 (i.e. it clears the
	// badge but doesn't stop the notification from going
	// through successfully.)
	//
	// Still a hack though :)
	if p.Badge == 0 {
		p.Badge = -1
	}
	pn.Set("aps", p)
}

// Get returns the value of a payload key, if it exists.
func (pn *PushNotification) Get(key string) interface{} {
	return pn.payload[key]
}

// Set defines the value of a payload key.
func (pn *PushNotification) Set(key string, value interface{}) {
	pn.payload[key] = value
}

// PayloadJSON returns the current payload in JSON format.
func (pn *PushNotification) PayloadJSON() ([]byte, error) {
	return json.Marshal(pn.payload)
}

// PayloadString returns the current payload in string format.
func (pn *PushNotification) PayloadString() (string, error) {
	j, err := pn.PayloadJSON()
	return string(j), err
}

// ToBytes returns a byte array of the complete PushNotification
// struct. This array is what should be transmitted to the APN Service.
func (pn *PushNotification) ToBytes() ([]byte, error) {
	token, err := hex.DecodeString(pn.DeviceToken)
	if err != nil {
		return nil, err
	}
	payload, err := pn.PayloadJSON()
	if err != nil {
		return nil, err
	}
	if len(payload) > MaxPayloadSizeBytes {
		return nil, errors.New("payload is larger than the " + strconv.Itoa(MaxPayloadSizeBytes) + " byte limit")
	}

	frameBuffer := new(bytes.Buffer)
	binary.Write(frameBuffer, binary.BigEndian, uint8(deviceTokenItemid))
	binary.Write(frameBuffer, binary.BigEndian, uint16(deviceTokenLength))
	binary.Write(frameBuffer, binary.BigEndian, token)
	binary.Write(frameBuffer, binary.BigEndian, uint8(payloadItemid))
	binary.Write(frameBuffer, binary.BigEndian, uint16(len(payload)))
	binary.Write(frameBuffer, binary.BigEndian, payload)
	binary.Write(frameBuffer, binary.BigEndian, uint8(notificationIdentifierItemid))
	binary.Write(frameBuffer, binary.BigEndian, uint16(notificationIdentifierLength))
	binary.Write(frameBuffer, binary.BigEndian, pn.Identifier)
	binary.Write(frameBuffer, binary.BigEndian, uint8(expirationDateItemid))
	binary.Write(frameBuffer, binary.BigEndian, uint16(expirationDateLength))
	binary.Write(frameBuffer, binary.BigEndian, pn.Expiry)
	binary.Write(frameBuffer, binary.BigEndian, uint8(priorityItemid))
	binary.Write(frameBuffer, binary.BigEndian, uint16(priorityLength))
	binary.Write(frameBuffer, binary.BigEndian, pn.Priority)

	buffer := bytes.NewBuffer([]byte{})
	binary.Write(buffer, binary.BigEndian, uint8(pushCommandValue))
	binary.Write(buffer, binary.BigEndian, uint32(frameBuffer.Len()))
	binary.Write(buffer, binary.BigEndian, frameBuffer.Bytes())
	return buffer.Bytes(), nil
}<|MERGE_RESOLUTION|>--- conflicted
+++ resolved
@@ -18,20 +18,6 @@
 
 // Constants related to the payload fields and their lengths.
 const (
-<<<<<<< HEAD
-	DeviceTokenItemid            = 1
-	PayloadItemid                = 2
-	NotificationIdentifierItemid = 3
-	ExpirationDateItemid         = 4
-	PriorityItemid               = 5
-)
-
-const (
-	DeviceTokenLength            = 32
-	NotificationIdentifierLength = 4
-	ExpirationDateLength         = 4
-	PriorityLength               = 1
-=======
 	deviceTokenItemid            = 1
 	payloadItemid                = 2
 	notificationIdentifierItemid = 3
@@ -41,7 +27,6 @@
 	notificationIdentifierLength = 4
 	expirationDateLength         = 4
 	priorityLength               = 1
->>>>>>> f5acd93d
 )
 
 // Payload contains the notification data for your request.
